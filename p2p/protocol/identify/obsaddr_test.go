--- conflicted
+++ resolved
@@ -23,13 +23,6 @@
 	return &mockConn{local: local, remote: remote}
 }
 
-<<<<<<< HEAD
-func (h *harness) add(observer ma.Multiaddr) peer.ID {
-	// create a new fake peer.
-	sk, _, err := ic.GenerateEdDilithium3Key(rand.Reader)
-	if err != nil {
-		h.t.Fatal(err)
-=======
 func normalize(addr ma.Multiaddr) ma.Multiaddr {
 	for {
 		out, last := ma.SplitLast(addr)
@@ -40,7 +33,6 @@
 			return addr
 		}
 		addr = out
->>>>>>> 5773e76f
 	}
 }
 
@@ -181,19 +173,6 @@
 		o := newObservedAddrMgr()
 		defer o.Close()
 
-<<<<<<< HEAD
-func newHarnessWithMa(t *testing.T, listenAddr ma.Multiaddr) harness {
-	mn := mocknet.New()
-	sk, _, err := ic.GenerateEdDilithium3Key(rand.Reader)
-	require.NoError(t, err)
-	h, err := mn.AddPeer(sk, listenAddr)
-	require.NoError(t, err)
-	oas, err := identify.NewObservedAddrManager(h)
-	require.NoError(t, err)
-	t.Cleanup(func() {
-		mn.Close()
-		oas.Close()
-=======
 		observedQuic := ma.StringCast("/ip4/2.2.2.2/udp/2/quic-v1")
 		inferredWebTransport := ma.StringCast("/ip4/2.2.2.2/udp/2/quic-v1/webtransport")
 
@@ -234,7 +213,6 @@
 		require.Eventually(t, func() bool {
 			return checkAllEntriesRemoved(o)
 		}, 2*time.Second, 100*time.Millisecond)
->>>>>>> 5773e76f
 	})
 
 	t.Run("SameObserversDifferentAddrs", func(t *testing.T) {
